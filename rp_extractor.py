--- conflicted
+++ resolved
@@ -8,7 +8,6 @@
 """
 
 import argparse, os, re, sys, csv, json, logging, concurrent.futures
-<<<<<<< HEAD
 import importlib.util
 
 
@@ -17,8 +16,7 @@
         return importlib.util.find_spec(name) is not None
     except ModuleNotFoundError:  # pragma: no cover - depends on environment
         return False
-=======
->>>>>>> 5ca2a99c
+
 from dataclasses import dataclass
 from pathlib import Path
 from typing import Optional, Dict, List, Tuple
@@ -27,7 +25,7 @@
 TRACK14 = r"8\d{13}"
 
 LOGO_RE = re.compile(r"почта\s+россии", re.I)
-<<<<<<< HEAD
+
 TRACK_LABEL_RE = re.compile(
     r"(трек\s*[-№]*\s*номер|почтов[а-я\s]*идентификатор|идентификатор\s+отправления|шпи|штрих\s*код)",
     re.I,
@@ -38,12 +36,7 @@
 )
 TRACK_CONTEXT_RE = re.compile(r"(трек|идентификатор|почтов|шпи|штрих)", re.I)
 CODE_CONTEXT_RE = re.compile(r"(\bкод\b|\bдоступ|\bполуч|\bписьм)", re.I)
-=======
-TRACK_LABEL_RE = re.compile(r"(трек.*номер|трек\s*№|почтовый\s+идентификатор|идентификатор\s+отправления)", re.I)
-CODE_LABEL_RE = re.compile(r"код\s*доступа", re.I)
-TRACK_CONTEXT_RE = re.compile(r"(трек|идентификатор|почтов)", re.I)
-CODE_CONTEXT_RE = re.compile(r"(код|доступ)", re.I)
->>>>>>> 5ca2a99c
+
 TRACK_SEQ_RE = re.compile(r"8(?:[\s\u00a0-]*\d){13}")
 CODE_SEQ_RE = re.compile(r"\d(?:[\s\u00a0-]*\d){7}")
 
@@ -55,7 +48,7 @@
     end: int
     score: int
 
-<<<<<<< HEAD
+
 _pdfminer_available = _has_module("pdfminer.high_level")
 if _pdfminer_available:
     from pdfminer.high_level import extract_text
@@ -65,12 +58,6 @@
 else:  # pragma: no cover - exercised via fallback branches
     extract_text = None  # type: ignore
     PDFPage = PDFParser = PDFDocument = None  # type: ignore
-=======
-from pdfminer.high_level import extract_text
-from pdfminer.pdfpage import PDFPage
-from pdfminer.pdfparser import PDFParser
-from pdfminer.pdfdocument import PDFDocument
->>>>>>> 5ca2a99c
 
 _pdf2image_available = _has_module("pdf2image")
 _pytesseract_available = _has_module("pytesseract")
@@ -147,7 +134,6 @@
     return 1
 
 
-<<<<<<< HEAD
 def _extract_line_context(text: str, start: int, end: int) -> Tuple[str, str, str]:
     """Return the line containing the span together with its neighbours."""
     line_start = text.rfind("\n", 0, start)
@@ -179,12 +165,6 @@
         next_line = text[next_start:next_end]
 
     return line_text, prev_line, next_line
-=======
-def _has_context(pattern: re.Pattern, text: str, start: int, end: int, radius: int = 80) -> bool:
-    left = max(0, start - radius)
-    right = min(len(text), end + radius)
-    return bool(pattern.search(text[left:right]))
->>>>>>> 5ca2a99c
 
 
 def _match_after_label(segment: str, start_idx: int, seq_re: re.Pattern, expected_len: int, base_score: int) -> Optional[_NumberCandidate]:
@@ -224,11 +204,7 @@
                 gap = c.start - t.end
             else:
                 gap = t.start - c.end
-<<<<<<< HEAD
             if gap > 350:
-=======
-            if gap > 200:
->>>>>>> 5ca2a99c
                 continue
             order_bonus = 1 if t.start <= c.start else 0
             score_key = (t.score + c.score, order_bonus, -gap)
@@ -239,11 +215,8 @@
 
 
 def sniff_track_code_with_labels(text: str):
-<<<<<<< HEAD
     t = text.replace("\xa0", " ").replace("\u202f", " ")
-=======
-    t = text.replace("\xa0", " ")
->>>>>>> 5ca2a99c
+
     segments = []
     logo_matches = list(LOGO_RE.finditer(t))
     if logo_matches:
@@ -299,7 +272,6 @@
             context = segment[max(0, start - 80):min(len(segment), end + 80)]
             if not CODE_CONTEXT_RE.search(context):
                 continue
-<<<<<<< HEAD
             line_text, prev_line, next_line = _extract_line_context(segment, start, end)
             line_has_code_kw = bool(CODE_CONTEXT_RE.search(line_text))
             nearby_code_kw = line_has_code_kw or bool(CODE_CONTEXT_RE.search(prev_line)) or bool(CODE_CONTEXT_RE.search(next_line))
@@ -316,11 +288,6 @@
                 score = 4
             elif CODE_CONTEXT_RE.search(prev_line) or CODE_CONTEXT_RE.search(next_line):
                 score = 3
-=======
-            score = 2
-            if CODE_LABEL_RE.search(context):
-                score = 4
->>>>>>> 5ca2a99c
             code_candidates.append(_NumberCandidate(digits, start, end, score))
 
         track_candidates = _dedup_candidates(track_candidates)
